--- conflicted
+++ resolved
@@ -18,11 +18,6 @@
   src/input_constraints.cpp
   src/ros_conversions.cpp
   src/ros_visualization.cpp
-<<<<<<< HEAD
-  src/trajectory_sampling.cpp
-=======
-  src/yaml_io.cpp
->>>>>>> 4bb37a32
 )
 
 ############
